--- conflicted
+++ resolved
@@ -2,11 +2,7 @@
 from peewee_migrate import Router
 from playhouse.db_url import connect
 from playhouse.postgres_ext import PostgresqlExtDatabase
-<<<<<<< HEAD
-from config import SRC_LOG_LEVELS, DATA_DIR, DATABASE_URL, DB_ENGINE, DB_PORT, DB_NAME, DB_USER, DB_PASSWORD, DB_HOST, DB_SCHEMA
-=======
 from config import SRC_LOG_LEVELS, DATA_DIR, DATABASE_URL, DB_ENGINE, DB_HOST, DB_NAME, DB_PASSWORD, DB_PORT, DB_SCHEMA, DB_USER
->>>>>>> 519e7656
 import os
 import logging
 
