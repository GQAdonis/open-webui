import typography from '@tailwindcss/typography';
import containerQuries from '@tailwindcss/container-queries';

/** @type {import('tailwindcss').Config} */
export default {
	darkMode: 'class',
	content: ['./src/**/*.{html,js,svelte,ts}'],
	theme: {
		extend: {
			colors: {
				primary: '#E6522C',
				gray: {
<<<<<<< HEAD
					50: '#F9F9F9',
					100: '#F5F5F5',
					200: '#E6E6E6',
					300: '#D4D4D4',
					400: '#B4B4B4',
					500: '#9B9B9B',
					600: '#676767',
					700: '#4D4D4D',
					800: 'var(--color-gray-800, #3D3D3D)',
					850: 'var(--color-gray-850, #2D2D2D)',
					900: 'var(--color-gray-900, #1D1D1D)',
					950: 'var(--color-gray-950, #0D0D0D)'
=======
					50: 'var(--color-gray-50, #f9f9f9)',
					100: 'var(--color-gray-100, #ececec)',
					200: 'var(--color-gray-200, #e3e3e3)',
					300: 'var(--color-gray-300, #cdcdcd)',
					400: 'var(--color-gray-400, #b4b4b4)',
					500: 'var(--color-gray-500, #9b9b9b)',
					600: 'var(--color-gray-600, #676767)',
					700: 'var(--color-gray-700, #4e4e4e)',
					800: 'var(--color-gray-800, #333)',
					850: 'var(--color-gray-850, #262626)',
					900: 'var(--color-gray-900, #171717)',
					950: 'var(--color-gray-950, #0d0d0d)'
>>>>>>> 4770285c
				}
			},
			typography: {
				DEFAULT: {
					css: {
						pre: false,
						code: false,
						'pre code': false,
						'code::before': false,
						'code::after': false
					}
				}
			},
			padding: {
				'safe-bottom': 'env(safe-area-inset-bottom)'
			}
		}
	},
	plugins: [typography, containerQuries]
};<|MERGE_RESOLUTION|>--- conflicted
+++ resolved
@@ -10,20 +10,6 @@
 			colors: {
 				primary: '#E6522C',
 				gray: {
-<<<<<<< HEAD
-					50: '#F9F9F9',
-					100: '#F5F5F5',
-					200: '#E6E6E6',
-					300: '#D4D4D4',
-					400: '#B4B4B4',
-					500: '#9B9B9B',
-					600: '#676767',
-					700: '#4D4D4D',
-					800: 'var(--color-gray-800, #3D3D3D)',
-					850: 'var(--color-gray-850, #2D2D2D)',
-					900: 'var(--color-gray-900, #1D1D1D)',
-					950: 'var(--color-gray-950, #0D0D0D)'
-=======
 					50: 'var(--color-gray-50, #f9f9f9)',
 					100: 'var(--color-gray-100, #ececec)',
 					200: 'var(--color-gray-200, #e3e3e3)',
@@ -36,7 +22,6 @@
 					850: 'var(--color-gray-850, #262626)',
 					900: 'var(--color-gray-900, #171717)',
 					950: 'var(--color-gray-950, #0d0d0d)'
->>>>>>> 4770285c
 				}
 			},
 			typography: {
